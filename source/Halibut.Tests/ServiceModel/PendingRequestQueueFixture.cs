--- conflicted
+++ resolved
@@ -236,11 +236,8 @@
         }
 
         [Test]
-<<<<<<< HEAD
         [Ignore("This test takes way too long on Team City")]
-=======
         [NonParallelizable]
->>>>>>> e5ad1e0e
         public async Task QueueAndWait_Can_Queue_Dequeue_Apply_VeryLargeNumberOfRequests()
         {
             // Arrange
